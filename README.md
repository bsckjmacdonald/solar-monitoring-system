--- conflicted
+++ resolved
@@ -1,36 +1,3 @@
-<<<<<<< HEAD
-# Solar Water Heater Monitoring System
-
-A Raspberry Pi Zero-based system to monitor solar water heater performance using 4 1-wire temperature sensors.
-
-## Features
-
-- Reads 4 temperature sensors every 5 seconds
-- Logs data locally with hourly file rotation
-- Uploads hourly data files to Google Drive
-- Web interface to view historical data (24h, 48h, 1 week)
-
-## Hardware Requirements
-
-- Raspberry Pi Zero
-- 4 x DS18B20 1-wire temperature sensors
-- Appropriate wiring and pull-up resistors
-
-## Setup
-
-1. Install dependencies: `pip install -r requirements.txt`
-2. Configure Google Drive API credentials
-3. Run the monitoring service: `python sensor_monitor.py`
-4. Start the web interface: `python web_app.py`
-
-## File Structure
-
-- `sensor_monitor.py` - Main monitoring service
-- `web_app.py` - Flask web interface
-- `google_drive_uploader.py` - Google Drive integration
-- `config.py` - Configuration settings
-- `data/` - Local data storage directory
-=======
 # Solar Hot Water Heater Monitoring System
 
 A comprehensive monitoring system for solar hot water heaters using Raspberry Pi Zero and 1-wire temperature sensors.
@@ -44,17 +11,25 @@
 ### Data Collection
 - **Real-time monitoring**: Reads temperature from up to 4 1-wire sensors every 5 seconds
 - **Sensor verification**: Automatically detects and verifies connected sensors before each reading cycle
-- **Robust data logging**: Stores readings locally with configurable retention period
+- **Robust data logging**: Stores readings locally with append-only JSONL format to reduce SD card wear
+- **Simulated sensors**: Falls back to simulated sensors for development and testing
 
 ### Data Storage & Backup
 - **Local storage**: 90-day retention period to prevent SD card overflow
 - **Automatic backup**: Hourly data files automatically uploaded to Google Drive after 60 minutes
 - **Data integrity**: Reliable file handling and backup verification
+- **SD card optimization**: Append-only logging reduces write operations by 99%
 
 ### Web Interface
 - **Live dashboard**: Real-time display showing current temperatures from all 4 sensors
 - **Historical charts**: Interactive charts displaying data for past 24 hours, 48 hours, or 1 week
 - **Responsive design**: Works on desktop and mobile devices
+- **Security**: HTTP Basic Authentication protects access to the web interface
+
+### Recent Improvements
+- **SD Card Wear Fix**: Switched from JSON to append-only JSONL format, reducing writes from 720 full file rewrites to single line appends per hour
+- **Security Enhancements**: Added HTTP Basic Authentication, configurable debug mode, and production-ready settings
+- **Backward Compatibility**: System reads both old JSON and new JSONL data formats seamlessly
 
 ## Hardware Requirements
 
@@ -69,47 +44,121 @@
 
 - Raspberry Pi OS (Raspbian)
 - Python 3.x
-- Required Python packages (see `requirements.txt` when uploaded)
+- Required Python packages (see `requirements.txt`)
 - Web browser for interface access
 - Google Drive API credentials (for backup functionality)
 
-## Repository Structure
+## Installation & Setup
+
+### 1. Install Dependencies
+```bash
+pip install -r requirements.txt
+```
+
+### 2. Configure Environment
+```bash
+# Copy environment template
+cp env.example .env
+
+# Edit .env file with your settings
+nano .env
+```
+
+Required environment variables:
+- `GOOGLE_DRIVE_FOLDER_ID`: Your Google Drive folder ID for backups
+- `GOOGLE_CREDENTIALS_FILE`: Path to Google Drive API credentials
+- `WEB_DEBUG`: Set to False for production
+- `WEB_USERNAME`: Username for web interface authentication
+- `WEB_PASSWORD`: Secure password for web interface
+
+### 3. Set up Google Drive API
+1. Create a Google Cloud project and enable the Drive API
+2. Create service account credentials or OAuth credentials
+3. Download the credentials JSON file
+4. Update `GOOGLE_CREDENTIALS_FILE` in your `.env` file
+
+### 4. Run the System
+```bash
+# Start the monitoring service
+python sensor_monitor.py
+
+# In another terminal, start the web interface
+python web_app.py
+```
+
+### 5. Access Web Interface
+- Open browser to `http://your-pi-ip:8080`
+- Login with the credentials set in your `.env` file
+- View real-time temperatures and historical charts
+
+## File Structure
 
 ```
 solar-monitoring-system/
-├── README.md                 # This file
-├── requirements.txt          # Python dependencies
-├── src/                      # Source code
-│   ├── main.py              # Main monitoring script
-│   ├── sensor_reader.py     # 1-wire sensor interface
-│   ├── data_manager.py      # Data storage and retention
-│   ├── backup_manager.py    # Google Drive backup
-│   └── web_interface/       # Web dashboard
-│       ├── app.py           # Web server
-│       ├── static/          # CSS, JS, images
-│       └── templates/       # HTML templates
-├── config/                   # Configuration files
-│   ├── config.ini           # Main configuration
-│   └── sensors.json         # Sensor mapping
-├── data/                     # Local data storage (gitignored)
-├── logs/                     # Log files (gitignored)
-└── docs/                     # Documentation
-    ├── installation.md      # Setup instructions
-    ├── configuration.md     # Configuration guide
-    └── troubleshooting.md   # Common issues
+├── README.md                    # This documentation
+├── requirements.txt             # Python dependencies
+├── config.py                    # Configuration settings
+├── sensor_monitor.py            # Main monitoring service
+├── web_app.py                   # Flask web interface
+├── google_drive_uploader.py     # Google Drive backup integration
+├── diagnose_sensors.py          # Sensor diagnostic utility
+├── run_monitor.py               # Service runner script
+├── migrate_data_format.py       # Data migration utility
+├── test_improvements.py         # Test suite for improvements
+├── templates/
+│   └── index.html              # Web interface template
+├── data/                        # Local data storage (auto-created)
+├── env.example                  # Environment variables template
+├── .env                         # Your environment settings (create this)
+├── setup-autostart.sh          # Auto-start setup script
+├── solar-monitor.service        # Systemd service file
+└── IMPROVEMENTS.md              # Documentation of recent improvements
 ```
 
-## Quick Start
+## Data Migration
 
-*Installation and setup instructions will be added once the code is uploaded.*
+If you have existing JSON data files, use the migration script to convert them to the new JSONL format:
 
-## Configuration
+```bash
+python migrate_data_format.py
+```
 
-*Configuration details will be documented once the code files are available.*
+This will:
+- Convert all existing JSON files to JSONL format
+- Backup original files to `data/backup_json_files/`
+- Preserve all historical data
 
-## Usage
+## Systemd Service Setup
 
-*Usage instructions will be provided after code upload.*
+To run the monitoring system as a service:
+
+```bash
+# Make setup script executable
+chmod +x setup-autostart.sh
+
+# Run setup (will install service and start it)
+sudo ./setup-autostart.sh
+
+# Check service status
+sudo systemctl status solar-monitor
+```
+
+## Troubleshooting
+
+### Sensor Issues
+- Run `python diagnose_sensors.py` to check sensor connectivity
+- Verify 1-wire interface is enabled: `sudo raspi-config` → Interface Options → 1-Wire
+- Check wiring and pull-up resistor (4.7kΩ)
+
+### Web Interface Issues
+- Check if port 8080 is available: `sudo netstat -tlnp | grep :8080`
+- Verify authentication credentials in `.env` file
+- Check Flask logs for error messages
+
+### Google Drive Upload Issues
+- Verify credentials file exists and is readable
+- Check Google Drive API quotas and permissions
+- Review upload logs in the monitoring output
 
 ## Development
 
@@ -119,22 +168,27 @@
 - Follow existing code patterns and conventions
 - Test changes thoroughly on Raspberry Pi hardware
 - Update documentation for any new features
+- Run the test suite: `python test_improvements.py`
+
+### Testing
+The system includes comprehensive tests for:
+- Append-only logging functionality
+- Web interface data reading
+- Security configuration
+- Data migration scripts
+
+## Performance Optimizations
+
+### SD Card Longevity
+- **Before**: 720 full file rewrites per hour (~50MB+ writes)
+- **After**: Single line appends per reading (~70KB writes per hour)
+- **Result**: 99% reduction in SD card wear
+
+### Security
+- HTTP Basic Authentication on all web routes
+- Configurable debug mode (disabled by default)
+- Environment-based configuration management
 
 ## License
 
-*License information to be added by repository owner.*
-
----
-
-## Next Steps
-
-**For Repository Owner**: Please upload your solar monitoring system files according to the structure above:
-
-1. **Core Python Scripts**: Upload your main monitoring script and related modules
-2. **Web Interface**: Upload HTML, CSS, JavaScript files for the dashboard
-3. **Configuration Files**: Upload configuration templates (remove any sensitive data)
-4. **Dependencies**: Create `requirements.txt` with all Python package dependencies
-5. **Documentation**: Add any setup notes, installation instructions, or usage guides
-
-Once the code is uploaded, this repository will be ready for evaluation and improvement recommendations!
->>>>>>> 9685ab9c
+*License information to be added by repository owner.*